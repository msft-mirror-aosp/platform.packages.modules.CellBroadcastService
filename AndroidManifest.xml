<?xml version="1.0" encoding="utf-8"?>
<!--
/*
 * Copyright (C) 2019 The Android Open Source Project
 *
 * Licensed under the Apache License, Version 2.0 (the "License");
 * you may not use this file except in compliance with the License.
 * You may obtain a copy of the License at
 *
 *      http://www.apache.org/licenses/LICENSE-2.0
 *
 * Unless required by applicable law or agreed to in writing, software
 * distributed under the License is distributed on an "AS IS" BASIS,
 * WITHOUT WARRANTIES OR CONDITIONS OF ANY KIND, either express or implied.
 * See the License for the specific language governing permissions and
 * limitations under the License.
 */
-->
<manifest xmlns:android="http://schemas.android.com/apk/res/android"
        android:sharedUserId="android.uid.networkstack"
        android:versionCode="300000000"
        android:versionName="R-initial"
        package="com.android.cellbroadcastservice">

    <original-package android:name="com.android.cellbroadcastservice" />

    <!-- gives the permission holder access to the CellBroadcastProvider -->
    <permission android:name="com.android.cellbroadcastservice.FULL_ACCESS_CELL_BROADCAST_HISTORY"
            android:protectionLevel="signature" />

    <uses-permission android:name="android.permission.ACCESS_FINE_LOCATION" />
    <uses-permission android:name="android.permission.RECEIVE_SMS" />
    <uses-permission android:name="android.permission.READ_PRIVILEGED_PHONE_STATE" />
    <uses-permission android:name="android.permission.READ_CELL_BROADCASTS" />
    <uses-permission android:name="android.permission.MODIFY_PHONE_STATE" />
    <uses-permission android:name="android.permission.WAKE_LOCK" />
    <uses-permission android:name="com.android.cellbroadcastservice.FULL_ACCESS_CELL_BROADCAST_HISTORY" />

    <protected-broadcast android:name="android.telephony.action.AREA_INFO_UPDATED" />

<<<<<<< HEAD
    <uses-sdk android:minSdkVersion="29"/>
=======
    <uses-sdk android:minSdkVersion="30" android:targetSdkVersion="30" />
>>>>>>> 4c26c3de

    <!-- Need to set usesCleartextTraffic="true" as every APK in the process
    must set it to avoid races. The flag is necessary for the NetworkStack
    module. See b/161860610. -->
    <application android:label="Cell Broadcast Service"
        android:defaultToDeviceProtectedStorage="true"
        android:directBootAware="true"
        android:persistent="true"
        android:forceQueryable="true"
        android:process="com.android.networkstack.process"
        android:usesCleartextTraffic="true">

        <service android:name="DefaultCellBroadcastService"
            android:process="com.android.networkstack.process"
            android:exported="true"
            android:permission="android.permission.BIND_CELL_BROADCAST_SERVICE">
            <intent-filter>
                <action android:name="android.telephony.CellBroadcastService" />
            </intent-filter>
        </service>
        <provider android:name="CellBroadcastProvider"
                android:authorities="cellbroadcasts"
                android:exported="true"
                android:singleUser="true"
                android:readPermission="android.permission.READ_CELL_BROADCASTS"
                android:multiprocess="false" />
    </application>
</manifest><|MERGE_RESOLUTION|>--- conflicted
+++ resolved
@@ -38,11 +38,7 @@
 
     <protected-broadcast android:name="android.telephony.action.AREA_INFO_UPDATED" />
 
-<<<<<<< HEAD
-    <uses-sdk android:minSdkVersion="29"/>
-=======
     <uses-sdk android:minSdkVersion="30" android:targetSdkVersion="30" />
->>>>>>> 4c26c3de
 
     <!-- Need to set usesCleartextTraffic="true" as every APK in the process
     must set it to avoid races. The flag is necessary for the NetworkStack
