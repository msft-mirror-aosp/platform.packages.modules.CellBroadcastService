/*
 * Copyright (C) 2012 The Android Open Source Project
 *
 * Licensed under the Apache License, Version 2.0 (the "License");
 * you may not use this file except in compliance with the License.
 * You may obtain a copy of the License at
 *
 *      http://www.apache.org/licenses/LICENSE-2.0
 *
 * Unless required by applicable law or agreed to in writing, software
 * distributed under the License is distributed on an "AS IS" BASIS,
 * WITHOUT WARRANTIES OR CONDITIONS OF ANY KIND, either express or implied.
 * See the License for the specific language governing permissions and
 * limitations under the License.
 */

package com.android.cellbroadcastservice;

import static android.telephony.SmsCbEtwsInfo.ETWS_WARNING_TYPE_EARTHQUAKE;
import static android.telephony.SmsCbEtwsInfo.ETWS_WARNING_TYPE_EARTHQUAKE_AND_TSUNAMI;
import static android.telephony.SmsCbEtwsInfo.ETWS_WARNING_TYPE_OTHER_EMERGENCY;
import static android.telephony.SmsCbEtwsInfo.ETWS_WARNING_TYPE_TEST_MESSAGE;
import static android.telephony.SmsCbEtwsInfo.ETWS_WARNING_TYPE_TSUNAMI;

import static com.android.cellbroadcastservice.CellBroadcastStatsLog.CELL_BROADCAST_MESSAGE_ERROR__TYPE__GSM_INVALID_GEO_FENCING_DATA;
import static com.android.cellbroadcastservice.CellBroadcastStatsLog.CELL_BROADCAST_MESSAGE_ERROR__TYPE__GSM_UMTS_INVALID_WAC;

import android.annotation.NonNull;
import android.content.Context;
import android.content.res.Resources;
import android.telephony.CbGeoUtils.Circle;
import android.telephony.CbGeoUtils.Geometry;
import android.telephony.CbGeoUtils.LatLng;
import android.telephony.CbGeoUtils.Polygon;
import android.telephony.SmsCbLocation;
import android.telephony.SmsCbMessage;
import android.telephony.SmsMessage;
import android.telephony.SubscriptionManager;
import android.util.Log;
import android.util.Pair;

import com.android.cellbroadcastservice.GsmSmsCbMessage.GeoFencingTriggerMessage.CellBroadcastIdentity;
import com.android.cellbroadcastservice.SmsCbHeader.DataCodingScheme;
import com.android.internal.annotations.VisibleForTesting;

import java.io.UnsupportedEncodingException;
import java.util.ArrayList;
import java.util.List;
import java.util.stream.Collectors;

/**
 * Parses a GSM or UMTS format SMS-CB message into an {@link SmsCbMessage} object. The class is
 * public because {@link #createSmsCbMessage(SmsCbLocation, byte[][])} is used by some test cases.
 */
public class GsmSmsCbMessage {
    private static final String TAG = GsmSmsCbMessage.class.getSimpleName();

    private static final char CARRIAGE_RETURN = 0x0d;

    private static final int PDU_BODY_PAGE_LENGTH = 82;

    /** Utility class with only static methods. */
    private GsmSmsCbMessage() { }

    /**
     * Get built-in ETWS primary messages by category. ETWS primary message does not contain text,
     * so we have to show the pre-built messages to the user.
     *
     * @param context Device context
     * @param category ETWS message category defined in SmsCbConstants
     * @return ETWS text message in string. Return an empty string if no match.
     */
    @VisibleForTesting
    public static String getEtwsPrimaryMessage(Context context, int category) {
        final Resources r = context.getResources();
        switch (category) {
            case ETWS_WARNING_TYPE_EARTHQUAKE:
                return r.getString(R.string.etws_primary_default_message_earthquake);
            case ETWS_WARNING_TYPE_TSUNAMI:
                return r.getString(R.string.etws_primary_default_message_tsunami);
            case ETWS_WARNING_TYPE_EARTHQUAKE_AND_TSUNAMI:
                return r.getString(R.string.etws_primary_default_message_earthquake_and_tsunami);
            case ETWS_WARNING_TYPE_TEST_MESSAGE:
                return r.getString(R.string.etws_primary_default_message_test);
            case ETWS_WARNING_TYPE_OTHER_EMERGENCY:
                return r.getString(R.string.etws_primary_default_message_others);
            default:
                return "";
        }
    }

    /**
     * Create a new SmsCbMessage object from a header object plus one or more received PDUs.
     *
     * @param pdus PDU bytes
     */
    public static SmsCbMessage createSmsCbMessage(Context context, SmsCbHeader header,
            SmsCbLocation location, byte[][] pdus, int slotIndex)
            throws IllegalArgumentException {
        SubscriptionManager sm = (SubscriptionManager) context.getSystemService(
                Context.TELEPHONY_SUBSCRIPTION_SERVICE);
        int subId = SubscriptionManager.DEFAULT_SUBSCRIPTION_ID;
        int[] subIds = sm.getSubscriptionIds(slotIndex);
        if (subIds != null && subIds.length > 0) {
            subId = subIds[0];
        }

        long receivedTimeMillis = System.currentTimeMillis();
        if (header.isEtwsPrimaryNotification()) {
            // ETSI TS 23.041 ETWS Primary Notification message
            // ETWS primary message only contains 4 fields including serial number,
            // message identifier, warning type, and warning security information.
            // There is no field for the content/text so we get the text from the resources.
            return new SmsCbMessage(SmsCbMessage.MESSAGE_FORMAT_3GPP, header.getGeographicalScope(),
                    header.getSerialNumber(), location, header.getServiceCategory(), null,
                    header.getDataCodingScheme(), getEtwsPrimaryMessage(context,
                    header.getEtwsInfo().getWarningType()), SmsCbMessage.MESSAGE_PRIORITY_EMERGENCY,
                    header.getEtwsInfo(), header.getCmasInfo(), 0, null, receivedTimeMillis,
                    slotIndex, subId);
        } else if (header.isUmtsFormat()) {
            // UMTS format has only 1 PDU
            byte[] pdu = pdus[0];
            Pair<String, String> cbData = parseUmtsBody(header, pdu);
            String language = cbData.first;
            String body = cbData.second;
            int priority = header.isEmergencyMessage() ? SmsCbMessage.MESSAGE_PRIORITY_EMERGENCY
                    : SmsCbMessage.MESSAGE_PRIORITY_NORMAL;
            int nrPages = pdu[SmsCbHeader.PDU_HEADER_LENGTH];
            int wacDataOffset = SmsCbHeader.PDU_HEADER_LENGTH
                    + 1 // number of pages
                    + (PDU_BODY_PAGE_LENGTH + 1) * nrPages; // cb data

            // Has Warning Area Coordinates information
            List<Geometry> geometries = null;
            int maximumWaitingTimeSec = 255;
            if (pdu.length > wacDataOffset) {
                try {
                    Pair<Integer, List<Geometry>> wac = parseWarningAreaCoordinates(pdu,
                            wacDataOffset);
                    maximumWaitingTimeSec = wac.first;
                    geometries = wac.second;
                } catch (Exception ex) {
                    // Catch the exception here, the message will be considered as having no WAC
                    // information which means the message will be broadcasted directly.
                    Log.e(TAG, "Can't parse warning area coordinates, ex = " + ex.toString());
                }
            }

            return new SmsCbMessage(SmsCbMessage.MESSAGE_FORMAT_3GPP,
                    header.getGeographicalScope(), header.getSerialNumber(), location,
                    header.getServiceCategory(), language, header.getDataCodingScheme(), body,
                    priority, header.getEtwsInfo(), header.getCmasInfo(), maximumWaitingTimeSec,
                    geometries, receivedTimeMillis, slotIndex, subId);
        } else {
            String language = null;
            StringBuilder sb = new StringBuilder();
            for (byte[] pdu : pdus) {
                Pair<String, String> p = parseGsmBody(header, pdu);
                language = p.first;
                sb.append(p.second);
            }
            int priority = header.isEmergencyMessage() ? SmsCbMessage.MESSAGE_PRIORITY_EMERGENCY
                    : SmsCbMessage.MESSAGE_PRIORITY_NORMAL;

            return new SmsCbMessage(SmsCbMessage.MESSAGE_FORMAT_3GPP,
                    header.getGeographicalScope(), header.getSerialNumber(), location,
                    header.getServiceCategory(), language, header.getDataCodingScheme(),
                    sb.toString(), priority, header.getEtwsInfo(), header.getCmasInfo(), 0, null,
                    receivedTimeMillis, slotIndex, subId);
        }
    }

    /**
     * Parse WEA Handset Action Message(WHAM) a.k.a geo-fencing trigger message.
     *
     * WEA Handset Action Message(WHAM) is a cell broadcast service message broadcast by the network
     * to direct devices to perform a geo-fencing check on selected alerts.
     *
     * WEA Handset Action Message(WHAM) requirements from ATIS-0700041 section 4
     * 1. The Warning Message contents of a WHAM shall be in Cell Broadcast(CB) data format as
     * defined in TS 23.041.
     * 2. The Warning Message Contents of WHAM shall be limited to one CB page(max 20 referenced
     * WEA messages).
     * 3. The broadcast area for a WHAM shall be the union of the broadcast areas of the referenced
     * WEA message.
     * @param pdu cell broadcast pdu, including the header
     * @return {@link GeoFencingTriggerMessage} instance
     */
    public static GeoFencingTriggerMessage createGeoFencingTriggerMessage(byte[] pdu) {
        try {
            // Header length + 1(number of page). ATIS-0700041 define the number of page of
            // geo-fencing trigger message is 1.
            int whamOffset = SmsCbHeader.PDU_HEADER_LENGTH + 1;

            BitStreamReader bitReader = new BitStreamReader(pdu, whamOffset);
            int type = bitReader.read(4);
            int length = bitReader.read(7);
            // Skip the remained 5 bits
            bitReader.skip();

            int messageIdentifierCount = (length - 2) * 8 / 32;
            List<CellBroadcastIdentity> cbIdentifiers = new ArrayList<>();
            for (int i = 0; i < messageIdentifierCount; i++) {
                // Both messageIdentifier and serialNumber are 16 bits integers.
                // ATIS-0700041 Section 5.1.6
                int messageIdentifier = bitReader.read(16);
                int serialNumber = bitReader.read(16);
                cbIdentifiers.add(new CellBroadcastIdentity(messageIdentifier, serialNumber));
            }
            return new GeoFencingTriggerMessage(type, cbIdentifiers);
        } catch (Exception ex) {
            final String errorMessage = "create geo-fencing trigger failed, ex = " + ex.toString();
            Log.e(TAG, errorMessage);
            CellBroadcastStatsLog.write(CellBroadcastStatsLog.CB_MESSAGE_ERROR,
                    CELL_BROADCAST_MESSAGE_ERROR__TYPE__GSM_INVALID_GEO_FENCING_DATA,
                    errorMessage);
            return null;
        }
    }

    /**
     * Parse the broadcast area and maximum wait time from the Warning Area Coordinates TLV.
     *
     * @param pdu Warning Area Coordinates TLV.
     * @param wacOffset the offset of Warning Area Coordinates TLV.
     * @return a pair with the first element is maximum wait time and the second is the broadcast
     * area. The default value of the maximum wait time is 255 which means use the device default
     * value.
     */
    private static Pair<Integer, List<Geometry>> parseWarningAreaCoordinates(
            byte[] pdu, int wacOffset) {
        // little-endian
        int wacDataLength = ((pdu[wacOffset + 1] & 0xff) << 8) | (pdu[wacOffset] & 0xff);
        int offset = wacOffset + 2;

        if (offset + wacDataLength > pdu.length) {
<<<<<<< HEAD
            IllegalArgumentException ex = new IllegalArgumentException(
                    "Invalid wac data, expected the length of pdu at least " + offset
                            + wacDataLength + ", actual is " + pdu.length);
            CellBroadcastStatsLog.write(CellBroadcastStatsLog.CB_MESSAGE_ERROR,
                    CellBroadcastStatsLog.CELL_BROADCAST_MESSAGE_ERROR__TYPE__GSM_UMTS_INVALID_WAC,
                    ex.toString());
            throw ex;
=======
            throw new IllegalArgumentException("Invalid wac data, expected the length of pdu "
                    + "at least " + (offset + wacDataLength) + ", actual is " + pdu.length);
>>>>>>> 6ec3c373
        }

        BitStreamReader bitReader = new BitStreamReader(pdu, offset);

        int maximumWaitTimeSec = SmsCbMessage.MAXIMUM_WAIT_TIME_NOT_SET;

        List<Geometry> geo = new ArrayList<>();
        int remainedBytes = wacDataLength;
        while (remainedBytes > 0) {
            int type = bitReader.read(4);
            int length = bitReader.read(10);
            remainedBytes -= length;
            // Skip the 2 remained bits
            bitReader.skip();

            switch (type) {
                case CbGeoUtils.GEO_FENCING_MAXIMUM_WAIT_TIME:
                    maximumWaitTimeSec = bitReader.read(8);
                    break;
                case CbGeoUtils.GEOMETRY_TYPE_POLYGON:
                    List<LatLng> latLngs = new ArrayList<>();
                    // Each coordinate is represented by 44 bits integer.
                    // ATIS-0700041 5.2.4 Coordinate coding
                    int n = (length - 2) * 8 / 44;
                    for (int i = 0; i < n; i++) {
                        latLngs.add(getLatLng(bitReader));
                    }
                    // Skip the padding bits
                    bitReader.skip();
                    geo.add(new Polygon(latLngs));
                    break;
                case CbGeoUtils.GEOMETRY_TYPE_CIRCLE:
                    LatLng center = getLatLng(bitReader);
                    // radius = (wacRadius / 2^6). The unit of wacRadius is km, we use meter as the
                    // distance unit during geo-fencing.
                    // ATIS-0700041 5.2.5 radius coding
                    double radius = (bitReader.read(20) * 1.0 / (1 << 6)) * 1000.0;
                    geo.add(new Circle(center, radius));
                    break;
                default:
                    IllegalArgumentException ex = new IllegalArgumentException(
                            "Unsupported geoType = " + type);
                    CellBroadcastStatsLog.write(CellBroadcastStatsLog.CB_MESSAGE_ERROR,
                            CELL_BROADCAST_MESSAGE_ERROR__TYPE__GSM_UMTS_INVALID_WAC,
                            ex.toString());
                    throw ex;
            }
        }
        return new Pair(maximumWaitTimeSec, geo);
    }

    /**
     * The coordinate is (latitude, longitude), represented by a 44 bits integer.
     * The coding is defined in ATIS-0700041 5.2.4
     * @param bitReader
     * @return coordinate (latitude, longitude)
     */
    private static LatLng getLatLng(BitStreamReader bitReader) {
        // wacLatitude = floor(((latitude + 90) / 180) * 2^22)
        // wacLongitude = floor(((longitude + 180) / 360) * 2^22)
        int wacLat = bitReader.read(22);
        int wacLng = bitReader.read(22);

        // latitude = wacLatitude * 180 / 2^22 - 90
        // longitude = wacLongitude * 360 / 2^22 -180
        return new LatLng((wacLat * 180.0 / (1 << 22)) - 90, (wacLng * 360.0 / (1 << 22) - 180));
    }

    /**
     * Parse and unpack the UMTS body text according to the encoding in the data coding scheme.
     *
     * @param header the message header to use
     * @param pdu the PDU to decode
     * @return a pair of string containing the language and body of the message in order
     */
    private static Pair<String, String> parseUmtsBody(SmsCbHeader header,
            byte[] pdu) {
        // Payload may contain multiple pages
        int nrPages = pdu[SmsCbHeader.PDU_HEADER_LENGTH];
        String language = header.getDataCodingSchemeStructedData().language;

        if (pdu.length < SmsCbHeader.PDU_HEADER_LENGTH + 1 + (PDU_BODY_PAGE_LENGTH + 1)
                * nrPages) {
            throw new IllegalArgumentException("Pdu length " + pdu.length + " does not match "
                    + nrPages + " pages");
        }

        StringBuilder sb = new StringBuilder();

        for (int i = 0; i < nrPages; i++) {
            // Each page is 82 bytes followed by a length octet indicating
            // the number of useful octets within those 82
            int offset = SmsCbHeader.PDU_HEADER_LENGTH + 1 + (PDU_BODY_PAGE_LENGTH + 1) * i;
            int length = pdu[offset + PDU_BODY_PAGE_LENGTH];

            if (length > PDU_BODY_PAGE_LENGTH) {
                throw new IllegalArgumentException("Page length " + length
                        + " exceeds maximum value " + PDU_BODY_PAGE_LENGTH);
            }

            Pair<String, String> p = unpackBody(pdu, offset, length,
                    header.getDataCodingSchemeStructedData());
            language = p.first;
            sb.append(p.second);
        }
        return new Pair(language, sb.toString());

    }

    /**
     * Parse and unpack the GSM body text according to the encoding in the data coding scheme.
     * @param header the message header to use
     * @param pdu the PDU to decode
     * @return a pair of string containing the language and body of the message in order
     */
    private static Pair<String, String> parseGsmBody(SmsCbHeader header,
            byte[] pdu) {
        // Payload is one single page
        int offset = SmsCbHeader.PDU_HEADER_LENGTH;
        int length = pdu.length - offset;
        return unpackBody(pdu, offset, length, header.getDataCodingSchemeStructedData());
    }

    /**
     * Unpack body text from the pdu using the given encoding, position and length within the pdu.
     *
     * @param pdu The pdu
     * @param offset Position of the first byte to unpack
     * @param length Number of bytes to unpack
     * @param dcs data coding scheme
     * @return a Pair of Strings containing the language and body of the message
     */
    private static Pair<String, String> unpackBody(byte[] pdu, int offset,
            int length, DataCodingScheme dcs) {
        String body = null;

        String language = dcs.language;
        switch (dcs.encoding) {
            case SmsMessage.ENCODING_7BIT:
                body = GsmAlphabet.gsm7BitPackedToString(pdu, offset, length * 8 / 7);

                if (dcs.hasLanguageIndicator && body != null && body.length() > 2) {
                    // Language is two GSM characters followed by a CR.
                    // The actual body text is offset by 3 characters.
                    language = body.substring(0, 2);
                    body = body.substring(3);
                }
                break;

            case SmsMessage.ENCODING_8BIT:
                // Support decoding the pdu as pack GSM 8-bit (a GSM alphabet string that's stored
                // in 8-bit unpacked format) characters.
                body = GsmAlphabet.gsm8BitUnpackedToString(pdu, offset, length);
                break;

            case SmsMessage.ENCODING_16BIT:
                if (dcs.hasLanguageIndicator && pdu.length >= offset + 2) {
                    // Language is two GSM characters.
                    // The actual body text is offset by 2 bytes.
                    language = GsmAlphabet.gsm7BitPackedToString(pdu, offset, 2);
                    offset += 2;
                    length -= 2;
                }

                try {
                    body = new String(pdu, offset, (length & 0xfffe), "utf-16");
                } catch (UnsupportedEncodingException e) {
                    // Apparently it wasn't valid UTF-16.
                    throw new IllegalArgumentException("Error decoding UTF-16 message", e);
                }
                break;

            default:
                break;
        }

        if (body != null) {
            // Remove trailing carriage return
            for (int i = body.length() - 1; i >= 0; i--) {
                if (body.charAt(i) != CARRIAGE_RETURN) {
                    body = body.substring(0, i + 1);
                    break;
                }
            }
        } else {
            body = "";
        }

        return new Pair<String, String>(language, body);
    }

    /** A class use to facilitate the processing of bits stream data. */
    private static final class BitStreamReader {
        /** The bits stream represent by a bytes array. */
        private final byte[] mData;

        /** The offset of the current byte. */
        private int mCurrentOffset;

        /**
         * The remained bits of the current byte which have not been read. The most significant
         * will be read first, so the remained bits are always the least significant bits.
         */
        private int mRemainedBit;

        /**
         * Constructor
         * @param data bit stream data represent by byte array.
         * @param offset the offset of the first byte.
         */
        BitStreamReader(byte[] data, int offset) {
            mData = data;
            mCurrentOffset = offset;
            mRemainedBit = 8;
        }

        /**
         * Read the first {@code count} bits.
         * @param count the number of bits need to read
         * @return {@code bits} represent by an 32-bits integer, therefore {@code count} must be no
         * greater than 32.
         */
        public int read(int count) throws IndexOutOfBoundsException {
            int val = 0;
            while (count > 0) {
                if (count >= mRemainedBit) {
                    val <<= mRemainedBit;
                    val |= mData[mCurrentOffset] & ((1 << mRemainedBit) - 1);
                    count -= mRemainedBit;
                    mRemainedBit = 8;
                    ++mCurrentOffset;
                } else {
                    val <<= count;
                    val |= (mData[mCurrentOffset] & ((1 << mRemainedBit) - 1))
                            >> (mRemainedBit - count);
                    mRemainedBit -= count;
                    count = 0;
                }
            }
            return val;
        }

        /**
         * Skip the current bytes if the remained bits is less than 8. This is useful when
         * processing the padding or reserved bits.
         */
        public void skip() {
            if (mRemainedBit < 8) {
                mRemainedBit = 8;
                ++mCurrentOffset;
            }
        }
    }

    /**
     * Part of a GSM SMS cell broadcast message which may trigger geo-fencing logic.
     * @hide
     */
    public static final class GeoFencingTriggerMessage {
        /**
         * Indicate the list of active alerts share their warning area coordinates which means the
         * broadcast area is the union of the broadcast areas of the active alerts in this list.
         */
        public static final int TYPE_ACTIVE_ALERT_SHARE_WAC = 2;

        public final int type;
        public final List<CellBroadcastIdentity> cbIdentifiers;

        GeoFencingTriggerMessage(int type, @NonNull List<CellBroadcastIdentity> cbIdentifiers) {
            this.type = type;
            this.cbIdentifiers = cbIdentifiers;
        }

        /**
         * Whether the trigger message indicates that the broadcast areas are shared between all
         * active alerts.
         * @return true if broadcast areas are to be shared
         */
        boolean shouldShareBroadcastArea() {
            return type == TYPE_ACTIVE_ALERT_SHARE_WAC;
        }

        /**
         * The GSM cell broadcast identity
         */
        @VisibleForTesting
        public static final class CellBroadcastIdentity {
            public final int messageIdentifier;
            public final int serialNumber;
            CellBroadcastIdentity(int messageIdentifier, int serialNumber) {
                this.messageIdentifier = messageIdentifier;
                this.serialNumber = serialNumber;
            }
        }

        @Override
        public String toString() {
            String identifiers = cbIdentifiers.stream()
                    .map(cbIdentifier ->String.format("(msgId = %d, serial = %d)",
                            cbIdentifier.messageIdentifier, cbIdentifier.serialNumber))
                    .collect(Collectors.joining(","));
            return "triggerType=" + type + " identifiers=" + identifiers;
        }
    }
}<|MERGE_RESOLUTION|>--- conflicted
+++ resolved
@@ -234,18 +234,13 @@
         int offset = wacOffset + 2;
 
         if (offset + wacDataLength > pdu.length) {
-<<<<<<< HEAD
             IllegalArgumentException ex = new IllegalArgumentException(
-                    "Invalid wac data, expected the length of pdu at least " + offset
-                            + wacDataLength + ", actual is " + pdu.length);
+                    "Invalid wac data, expected the length of pdu at least "
+                            + (offset + wacDataLength) + ", actual is " + pdu.length);
             CellBroadcastStatsLog.write(CellBroadcastStatsLog.CB_MESSAGE_ERROR,
                     CellBroadcastStatsLog.CELL_BROADCAST_MESSAGE_ERROR__TYPE__GSM_UMTS_INVALID_WAC,
                     ex.toString());
             throw ex;
-=======
-            throw new IllegalArgumentException("Invalid wac data, expected the length of pdu "
-                    + "at least " + (offset + wacDataLength) + ", actual is " + pdu.length);
->>>>>>> 6ec3c373
         }
 
         BitStreamReader bitReader = new BitStreamReader(pdu, offset);
